"""

* --------------------- *
|                       |
|   Coding Game Server  |
|                       |
* --------------------- *

Authors: T. Hilaire, J. Brajard
Licence: GPL
Status: still in dev...

File: Tournament.py
	Contains the class Tournament
	-> defines the generic Tournament's behavior
	-> should not be used directly to build a Tournament object (its subclasses are used)

"""

from re import sub
from CGS.Game import Game
from queue import Queue
from CGS.WebSocketBase import WebSocketBase

import time


# TODO: Tournament class should be virtual (abstract)


class Tournament(WebSocketBase):
	"""
	Class for the tournament
	only subclasses should be used directly
	Subclasses object can be created using Tournament.factory(...)

	Attributes:
		- _name: (string) name of the tournament
		- _nbMaxPlayer: (int) maximum number of players (0 for unlimited)
		- _nbRounds4Victory: (int) number of rounds  for a victory (usually 1 or 2)
		- _players: (list of Players) list of engaged players
		- _isRunning: (bool) True if the tournament is running (False if it'is still waiting for players)
		- _games: dictionnary of current games
		- _phase: (string) name of the phase ('not running', '1/4 final', etc...)
		- _isRunningPhase: (bool) True if a phase is running (false when we wait the user to run a new phase)
		- _queue: (Queue) queue of running game (used to wait for all the games to be ended)

	Class attributes
		- _HTMLoptions: (string) HTML code to display the options in a form
		- _mode: (string) mode of the tournament (like 'championship' or 'single-elimination Tournament')
		        the short name is given by the class name
		- allTournaments: dictionary of all the existing tournament (name->tournament)

	"""
	allInstances = {}         # dictionary of all the tournaments
	HTMLoptions = ""          # some options to display in an HTML form
	HTMLgameoptions =""       # some options to display game options in an HTML form
	mode = ""        # type of the tournament

	def __init__(self, name, nbMaxPlayers, nbRounds4Victory):
		"""
		Create a Tournament

		Should not be directly (only used by the __init__ of the subclasses)

		Parameters:
		- name: (string) name of the tournament (used for the
		- nbMaxPlayers: (integer) number maximum of players in the tournament (0 for no limit)
		- maxVictories: (integer) maximum number of victories to win the match (1, 2 or 3): 1 means the 1st player is randomly determined
		"""
		# name of the tournament
		self._name = sub('\W+', '', name)
		# check if the name is valid (20 characters max, and only in [a-zA-Z0-9_]
		if name != self._name or len(name) > 20:
			raise ValueError("The name of the tournament is not valid (must be 20 characters max, and only in [a-zA-Z0-9_]")

		# get maximum number of players
		try:
			self._nbMaxPlayers = int(nbMaxPlayers)
		except ValueError:
			raise ValueError("The nb maximum of players is not valid")
		if self._nbMaxPlayers < 0:
			raise ValueError("The nb maximum of players should be positive")

		# get maximum number of games for a victory (gives the nb of rounds)
		try:
			self._nbRounds4Victory = int(nbRounds4Victory)
		except ValueError:
			raise ValueError("The number of needed rounds for a victory is not valid")

		self._players = []  # list of engaged players
		self._isRunning = False         # is the tournament already running ?
		self._isPhaseRunning = False    # is there is a running phase
		self._games = {}        		# list of current games
		self._queue = Queue()   # we use a queue, even we do not need to store item inside (just need the .join method to wait for all the task been done)
		self._phase = ""                # phase of the tournament


		# match generator
		self._matchGen = self.MatchsGenerator()

		# TODO: add a logger

		# and last, call the constructor of WebSocketBase
		if name in self.allInstances:
			raise ValueError("A tournament with the same name already exist")
		super().__init__(name)



	@property
	def name(self):
		return self._name

	@property
	def nbMaxPlayers(self):
		return self._nbMaxPlayers

	@property
	def nbRounds4Victory(self):
		return self._nbRounds4Victory

	@property
	def players(self):
		return self._players

	@property
	def isRunning(self):
		return self._isRunning

	@property
	def isPhaseRunning(self):
		return self._isPhaseRunning

	def HTMLrepr(self):
		return "<B><A href='/tournament/%s'>%s</A></B>" % (self.name, self.name)

	@property
	def games(self):
		return self._games

	@property
	def phase(self):
		return self._phase


	@classmethod
	def factory(cls, mode, **options):
		"""Create a tournament from a mode and some values (should include name, nbMaxPlayers, rounds)
		Parameters:
			- mode: (string) should be one of the subclasses name
		"""
		# dictionary of all the subclasses (championship, single-elimination, etc.)
		d = {sc.__name__: sc for sc in cls.__subclasses__()}
		if mode in d:
			return d[mode](**options)
		else:
			# pretty print the subclasses list
			keys = ["'"+x+"'" for x in d.keys()]
			if len(keys) > 1:
				modes = " or ".join([", ".join(keys[:-1]), keys[-1]])
			else:
				modes = keys[0]
			raise ValueError("The mode is incorrect, should be " + modes)


	@classmethod
	def registerPlayer(cls, player, tournamentName):
		"""
		Register a player into a tournament, from its name
		(register if its exists and is opened)
		Parameters:
		- player: (Player) player that want to register into a tournament
		- tournamentName: (string) name of the tournament
		"""
		# check if the tournament exists
		if tournamentName not in cls.allInstances:
			raise ValueError("The tournament '%s' doesn't not exist" % tournamentName)
		t = cls.allInstances[tournamentName]

		# check if the tournament is open
		if t.isRunning:
			if player not in t.players:
				# TODO: log it in t.logger
				raise ValueError("The tournament '%s' is now closed." % tournamentName)
			else:
				# ok, nothing to do, the player is already registred
				pass
		else:
			# TODO: log it (in player.logger and self.logger)
			if t.nbMaxPlayers == 0 or len(t.players) < t.nbMaxPlayers:
				t.players.append(player)
				t.sendUpdateToWebSocket()
			else:
				raise ValueError("The tournament '%s' already has its maximum number of players" % t.name)



	@classmethod
	def HTMLFormDict(cls):
		"""
		Returns a dictionary to fill the template new_tournament.html
		The dictionary contains:
		- "HTMLmode": an HTML string, containing a <SELEC> element to be included in HTML file
			It's a drop-down list with all the existing modes
		- "HTMLmodeOptions": an HTML string, containing a <div> per mode; each div contains the HTML form for its own options
		"""
		# HTMLmode
		modes = "\n".join("<option value='%s'>%s</option>" % (sc.__name__, sc.mode) for sc in cls.__subclasses__())

		# HTMLmodeOptions
		options = "\n".join('<div display="none" id="%s">%s</div>' %
		                    (sc.__name__, sc.HTMLoptions) for sc in cls.__subclasses__())

		# JavascriptModeOptions
		jOptions = "\n".join('document.getElementById("%s").style.display="none";' %
		                     (sc.__name__,) for sc in cls.__subclasses__())

		return {"HTMLmodes": modes, "HTMLmodeOptions": options, "JavascriptModeOptions": jOptions}


	def HTMLlistOfGames(self):
		"""
		Returns a HTML string to display the list of games
		It displays informations from the dictionary _games
		"""
		HTMLgames = []
		for (p1, p2), (score, g) in self._games.items():       # unpack all the games of the phase
			if g:
				HTMLgames.append("%s (%d) vs (%d) %s (%s)" % (p1.HTMLrepr(), score[0], score[1], p2.HTMLrepr(), g.HTMLrepr()))
			else:
				HTMLgames.append("%s (%d) vs (%d) %s" % (p1.HTMLrepr(), score[0], score[1], p2.HTMLrepr()))

		return "<br/>".join(HTMLgames)


	def endOfGame(self, winner, looser):
		"""
		Called when a game finished.
		Change the dictionary _games accordingly (increase the score, remove the game, etc.)
		Parameters:
		- winner: (Player) player who wins the game
		- looser: (Player) player who loose the game
		"""
		# modify the score in the dictionary
		if (winner, looser) in self._games:
			score = self._games[(winner, looser)][0]
			score[0] += 1
			self._games[(winner, looser)][1] = None
		else:
			score = self._games[(looser, winner)][0]
			score[1] += 1
			self._games[(looser, winner)][1] = None
		# remove one item from the queue
		self._queue.get()
		self._queue.task_done()
		self.sendUpdateToWebSocket()



	def runPhase(self,**kwargs):
		"""Launch a phase of the tournament
		"""
		# check if a phase is not already running
		if self._isPhaseRunning:
			return
		self._isRunning = True
		self._isPhaseRunning = True

		# get the next list of 2-tuple (player1,player2) of players who will player together in that phase
<<<<<<< HEAD

		matches = next(self._matchGen)
=======
		try:
			matches = next(self._matchGen)
		except StopIteration:
			# no more matches to run (end of the tournament)
			self._isRunning = False
			self._isPhaseRunning = False
			return

>>>>>>> 26950487
		# build the dictionary of the games (pair of players -> list of score (tuple) and current game
		# TODO: rename _games variable: c'est plus qu'un simple match, vu qu'il y a la revanche (plusieurs tours)
		self._games = {(p1, p2): [[0, 0], None] for p1, p2 in matches if p1 and p2}

		# run the games
		for r in range(1, self.nbRounds4Victory + 1):

			for (p1, p2), (score, _) in self._games.items():

				if max(score) < self.nbRounds4Victory:
					# choose who starts (-1 for random)
					start = (r-1) % 2 if r < self.nbRounds4Victory else -1
					self._games[(p1, p2)][1] = Game.getTheGameClass()(p1, p2, start=start, tournament=self,**kwargs)
					self._queue.put_nowait(None)

			# update the websockets (no need to update everytime a game is added)
			self.sendUpdateToWebSocket()
			# and wait for all the games to end (before running the next round)
			self._queue.join()
			time.sleep(1)       # TODO: check why is not fully working when we remove this sleep....


		# update the scores
		self.updateScore()

		# end of the phase, we are ready to run another one
		self._isPhaseRunning = False
		self.sendUpdateToWebSocket()


	def getDictInformations(self):
		"""

		:return:
		"""
		# build the HTML representation for the running games
		listGames = []
		for (p1, p2), (score, game) in self._games.items():
			if game:
				listGames.append("%s: %s %s %s" % (game.HTMLrepr(), p1.HTMLrepr(), score, p2.HTMLrepr()))
		# return the dictionary used by the websocket
		return {'nbPlayers': len(self._players), 'Players': [p.HTMLrepr() for p in self._players],
		        'runPhaseButton': not self._isPhaseRunning,
		        'phase': self._phase, 'Games': listGames,
		        'score': self.HTMLscore()}




	def MatchsGenerator(self):
		"""
		TO BE OVERLOADED
		"""
		yield [None, None]


	def HTMLscore(self):
		"""
		Display the actual score

		TO BE OVERLOADED

		Returns a HTML string to display the score
		"""
		return ""

	def updateScore(self):
		"""
		update the score from the dictionary of games runned in that phase
		Called by runPhase at the end of each phase

		TO BE OVERLOADED

		"""
		pass
<|MERGE_RESOLUTION|>--- conflicted
+++ resolved
@@ -268,10 +268,6 @@
 		self._isPhaseRunning = True
 
 		# get the next list of 2-tuple (player1,player2) of players who will player together in that phase
-<<<<<<< HEAD
-
-		matches = next(self._matchGen)
-=======
 		try:
 			matches = next(self._matchGen)
 		except StopIteration:
@@ -280,7 +276,7 @@
 			self._isPhaseRunning = False
 			return
 
->>>>>>> 26950487
+
 		# build the dictionary of the games (pair of players -> list of score (tuple) and current game
 		# TODO: rename _games variable: c'est plus qu'un simple match, vu qu'il y a la revanche (plusieurs tours)
 		self._games = {(p1, p2): [[0, 0], None] for p1, p2 in matches if p1 and p2}
