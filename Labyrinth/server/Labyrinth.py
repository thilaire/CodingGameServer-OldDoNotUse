"""

* --------------------- *
|                       |
|   Coding Game Server  |
|                       |
* --------------------- *

Authors: T. Hilaire, J. Brajard
Licence: GPL
Status: still in dev... (not even a beta)

File: Labyrinth.py
	Contains the class Labyrinth
	-> defines the Labyrinth game (its rules, moves, etc.)

"""

from random import shuffle, random, randint
from re import compile

from colorama import Fore

from CGS.Constants import MOVE_OK, MOVE_WIN, MOVE_LOSE
from CGS.Game import Game
from .Constants import ROTATE_LINE_LEFT, ROTATE_LINE_RIGHT, ROTATE_COLUMN_UP, ROTATE_COLUMN_DOWN, MOVE_UP, MOVE_RIGHT, \
	DO_NOTHING, Ddx, Ddy
from .DoNothingPlayer import DoNothingPlayer

<<<<<<< HEAD
def xshift (L,x,dx):
	LL = [l[x] for l in L]
	LL = LL[-dx:]+LL[:-dx]
	for l in L:
		l[x]=LL.pop(0)
	return L
=======
regdd = compile("(\d+)\s+(\d+)")    # regex to parse a "%d %d" string
>>>>>>> 1e6cec1a

def yshift (L,y,dy):
	return L[y][-dy:] + L[y][:-dy]


def CreateLaby(sX, sY):
	"""
	Build a Labyrinth (an array of booleans: True=> empty, False=> wall)
	:param sX: number of 2x2 blocks (over X)
	:param sY: number of 2x2 blocks (over Y)
	Build a random (4*sX+1) x (2*sY+1) labyrinth, symmetric with respect column 2*sX

	generation based on https://29a.ch/2009/9/7/generating-maps-mazes-with-python

	A cell is a 2x2 array
	| U X |
	| o R |
	where o is the "origin" of the cell, U and R the Up and Right "doors" (to the next cell), and X a wall
	(the 1st line and 2 column will be the fixed lines/columns of the labyrinth)

	The lab is composed of these cells (except that the 1st line of the lab only have the half-bottom of cells)
	and is symmetric with respect to the middle column

	A path is randomly generated between all these cells, and "doors" are removed accordingly

	Returns a tuple (L,H,lab)
	- L: numbers of rows
	- H: number of lines
	- lab: list of lists (lab[x][y] with 0 <= x <= L and 0 <= y <= H)

	"""
	Directions = [(0, -1), (0, 1), (1, 0), (-1, 0)]

	L = 4 * sX + 1
	H = 2 * sY + 1
	# create a L*H array of False)
	lab = [list((False,)*H) for _ in range(L)]

	shuffle(Directions)
	stack = [(0, 0, list(Directions))]  # X, Y of the cell( 2x2 cell) and directions

	while stack:
		# get the position to treat, and the possible directions
		x, y, direction = stack[-1]
		dx, dy = direction.pop()  # remove one direction

		# if it was the last direction to explore, remove that position to the stack
		if not direction:
			stack.pop()

		# new cell
		nx = x + dx
		ny = y + dy
		# check if we are out of bounds (ny==-1 is ok, but in that case, we will only consider
		# the last line of the cell -> it will be the line number 0)
		if not (0 <= nx <= sX and -1 <= ny < sY):
			continue
		# index of the "origin" of the cell
		ox = 2 * nx
		oy = 2 * ny + 2
		# check if already visited
		if lab[ox][oy]:
			continue
		# else remove the corresponding wall (if within bounds)
		if (0 <= (ox - dx) <= (2 * sX + 1)) and (0 <= (oy - dy) <= (2 * sY + 1)):
			lab[ox - dx][oy - dy] = True
			lab[4 * sX - ox + dx][oy - dy] = True  # and its symmetric
		# remove the origin
		lab[ox][oy] = True
		lab[4 * sX - ox][oy] = True  # and its symmetric
		if random() > 0.75:
			lab[ox + 1][oy - 1] = True
			lab[4 * sX - ox - 1][oy - 1] = True  # and its symmetric

		# add it to the stack
		shuffle(Directions)
		stack.append((nx, ny, list(Directions)))

	return L, H, lab


class Labyrinth(Game):
	"""
	Labyrinth game
	Inherits from Game
	- _players: tuple of the two players
	- _logger: logger to use to log infos, debug, ...
	- _name: name of the game
	- _whoPlays: number of the player who should play now (0 or 1)
	- _waitingPlayer: Event used to wait for the players
	- _lastMove, _last_return_code: string and returning code corresponding to the last move

	Add some properties
	- _lab: array (list of lists of booleans) representing the labyrinth
	- _L,_H: length and height of the labyrinth
	- _treasure: coordinate (2-uplet) of the treasure
	- _playerPos: list of the coordinates of the two players (player #0 and player #1)
	- _playerEnergy: list of the energy level of the two players

	"""

	def __init__(self, player1, player2, seed=None):
		"""
		Create a labyrinth
		:param player1: 1st Player
		:param player2: 2nd Player
		:param seed: seed of the labyrinth (same seed => same labyrinth); used as seed for the random generator
		"""

		# TODO: add size of the labyrinth in the constructor?

		# random Labyrinth
		totalSize = randint(7, 11)  # sX + sY is randomly in [7;9]
		sX = randint(3, 5)
		self._L, self._H, self._lab = CreateLaby(sX, totalSize - sX)

		# add treasure and players
		self._treasure = (self.L // 2, self.H // 2)
		self._lab[self._treasure[0]][self._treasure[1]] = True  # no wall here

		self._playerPos = []            # list of coordinates
		self._playerPos.append((0, self.H // 2))
		self._playerPos.append((self.L - 1, self.H // 2))

		# Level of energy
		self._playerEnergy = [5, 5]


		for x, y in self._playerPos:
			self._lab[x][y] = True  # no wall here

		# call the superclass constructor (only at the end, because the superclass constructor launches
		# the players and they will immediately requires some Labyrinth's properties)
		super().__init__(player1, player2, seed)

		self._playerEnergy[self._whoPlays] = 4


	@property
	def lab(self):
		return self._lab


	def HTMLrepr(self):
		return "<A href='/game/%s'>%s</A>" % (self.name, self.name)

	def HTMLpage(self):
		# TODO: return a dictionary to fill a html template
		return "Game %s (with players '%s' and '%s'\n<br><br>%s" % (
			self.name, self._players[0].name, self._players[1].name, self)



	def __str__(self):
		"""
		Convert a Game into string (to be send to clients, and display)
		"""
		# TODO: add informations about last move, etc.
		# TODO: use unicode box-drawing characters to display the game (cf https://en.wikipedia.org/wiki/Box-drawing_character)

		lines = []
		for y in range(self.H):
			st = []
			for x in range(self.L):
				# add treasure
				if (x, y) == self._treasure:
					st.append(Fore.GREEN + u"\u2691" + Fore.RESET)
				# add player1
				elif (x, y) == self._playerPos[0]:
					st.append(Fore.BLUE + u"\u265F" + Fore.RESET)
				# add player2
				elif (x, y) == self._playerPos[1]:
					st.append(Fore.RED + u"\u265F" + Fore.RESET)
				# add empty
				elif self.lab[x][y]:
					st.append(" ")
				# or add wall
				else:
					st.append(u"\u2589")
			lines.append("|" + " ".join(st) + "|")

		# add player names
		# TODO: add energy
		br0 = "[]" if self._whoPlays == 0 else "  "
		br1 = "[]" if self._whoPlays == 1 else "  "
		lines[self.H//2] += "\t\t" + br0[0] + Fore.BLUE + "Player 1: " + Fore.RESET + self._players[0].name + br0[1]
		lines[self.H//2 + 2] += "\t\t" + br1[0] + Fore.RED + "Player 2: " + Fore.RESET + self._players[1].name + br1[1]

		head = "+"+"-"*(2*self.L-1)+"+\n"
		return head + "\n".join(lines) + "\n" + head


	@property
	def L(self):
		return self._L


	@property
	def H(self):
		return self._H


	def updateGame(self, move):
		"""
		update the game by playing a move
		- move: a string "%d %d"
		Return a tuple (move_code, msg), where
		- move_code: (integer) 0 if the game continues after this move, >0 if it's a winning move, -1 otherwise (illegal move)
		- msg: a message to send to the player, explaining why the game is ending
		"""
		# parse the move
		result = regdd.match(move)
		# check if the data receive is valid
		if result is None:
			return MOVE_LOSE, "The move is not in correct form ('%d %d') !"
		# get the type and the value
		move_type = int(result.group(1))
		value = int(result.group(2))
		# check the possible values
		if not (ROTATE_LINE_LEFT <= move_type <= DO_NOTHING):
			return MOVE_LOSE, "The type is not valid !"
		if (ROTATE_LINE_LEFT <= move_type <= ROTATE_LINE_RIGHT) and not (0 <= value < self.H):
			return MOVE_LOSE, "The line number is not valid !"
		if (ROTATE_COLUMN_UP <= move_type <= ROTATE_COLUMN_DOWN) and not (0 <= value < self.L):
			return MOVE_LOSE, "The column number is not valid !"

		# move the player
		if MOVE_UP <= move_type <= MOVE_RIGHT:
			x, y = self._playerPos[self._whoPlays]
			x += Ddx[move_type]
			y += Ddy[move_type]

			# TODO: on rajoute cette règle, ou bien on a droit de cycler ?
			if not (0 <= x < self.L) or not(0 <= y < self.H):
				return MOVE_LOSE, "Cannot go outside of the labyrinth"

			if not self._lab[x][y]:
				return MOVE_LOSE, "Outch! There's a wall where you want to move!"

			# play the move (move the player on the lab)
			self._playerPos[self._whoPlays] = (x, y)

			# check if won
			if (x, y) == self._treasure:
				return MOVE_WIN, "You find the treasure, you win!"
			else:
				return MOVE_OK, ""

		elif move_type == DO_NOTHING:
			return MOVE_OK, ""

		#rotation
		elif  ROTATE_LINE_LEFT <= move_type <=ROTATE_LINE_RIGHT:
			dx = -1 if move_type == ROTATE_LINE_LEFT else 1
			self._lab=xshift(self._lab,value,dx)
			return MOVE_OK, ""
		else:
			dy = -1 if move_type == ROTATE_COLUMN_UP else 1
			return MOVE_OK, ""


			return MOVE_LOSE, "Rotation not yet implemented"




	def getData(self):
		"""
		Return the datas of the labyrinth (when ask with the GET_GAME_DATA message)
		"""
		msg = []
		for y in range(self.H):
			for x in range(self.L):
				msg.append("1" if self.lab[x][y] else "0")
		return "".join(msg)



	def getDataSize(self):
		"""
		Returns the size of the next incoming data
		Here, the size of the labyrinth
		"""
		return "%d %d" % (self.L, self.H)


	@classmethod
	def gameFactory(cls, typeGame, player1):
		"""
		Create a game with a particular player

		Parameters:
		- typeGame: (integer) type of the game (0: regular Game, 1: play against do_nothing player, etc...)
		- player1: player who plays the game

		"""
		if typeGame == 1:
			p = DoNothingPlayer()
			return cls(player1, p)
		else:
			return None
<|MERGE_RESOLUTION|>--- conflicted
+++ resolved
@@ -27,16 +27,15 @@
 	DO_NOTHING, Ddx, Ddy
 from .DoNothingPlayer import DoNothingPlayer
 
-<<<<<<< HEAD
+
 def xshift (L,x,dx):
 	LL = [l[x] for l in L]
 	LL = LL[-dx:]+LL[:-dx]
 	for l in L:
 		l[x]=LL.pop(0)
 	return L
-=======
+
 regdd = compile("(\d+)\s+(\d+)")    # regex to parse a "%d %d" string
->>>>>>> 1e6cec1a
 
 def yshift (L,y,dy):
 	return L[y][-dy:] + L[y][:-dy]
