--- conflicted
+++ resolved
@@ -25,10 +25,7 @@
 """
 import sys
 sys.path.insert(0, '..')
-<<<<<<< HEAD
-=======
 
->>>>>>> 99460aff
 from Labyrinth import Labyrinth
 from CGS.CGS import runCGS
 
